/*
    This file is part of Cute Chess.
    Copyright (C) 2008-2018 Cute Chess authors

    Cute Chess is free software: you can redistribute it and/or modify
    it under the terms of the GNU General Public License as published by
    the Free Software Foundation, either version 3 of the License, or
    (at your option) any later version.

    Cute Chess is distributed in the hope that it will be useful,
    but WITHOUT ANY WARRANTY; without even the implied warranty of
    MERCHANTABILITY or FITNESS FOR A PARTICULAR PURPOSE.  See the
    GNU General Public License for more details.

    You should have received a copy of the GNU General Public License
    along with Cute Chess.  If not, see <http://www.gnu.org/licenses/>.
*/

#include "tournamentfactory.h"
#include "roundrobintournament.h"
#include "gauntlettournament.h"
#include "knockouttournament.h"
#include "pyramidtournament.h"

Tournament* TournamentFactory::create(const QString& type,
				      GameManager* gameManager,
					  EngineManager* engineManager,
				      QObject* parent)
{
	if (type == "round-robin")
		return new RoundRobinTournament(gameManager, engineManager, parent);
	if (type == "gauntlet")
		return new GauntletTournament(gameManager, engineManager, parent);
	if (type == "knockout")
<<<<<<< HEAD
		return new KnockoutTournament(gameManager, engineManager, parent);
=======
		return new KnockoutTournament(manager, parent);
	if (type == "pyramid")
		return new PyramidTournament(manager, parent);
>>>>>>> ba8445a4

	return nullptr;
}<|MERGE_RESOLUTION|>--- conflicted
+++ resolved
@@ -32,13 +32,9 @@
 	if (type == "gauntlet")
 		return new GauntletTournament(gameManager, engineManager, parent);
 	if (type == "knockout")
-<<<<<<< HEAD
 		return new KnockoutTournament(gameManager, engineManager, parent);
-=======
-		return new KnockoutTournament(manager, parent);
 	if (type == "pyramid")
-		return new PyramidTournament(manager, parent);
->>>>>>> ba8445a4
+		return new PyramidTournament(gameManager, engineManager, parent);
 
 	return nullptr;
 }