--- conflicted
+++ resolved
@@ -158,19 +158,16 @@
 		Chess::Side startingSide() const;
 		/*! Returns the starting position's FEN string. */
 		QString startingFenString() const;
-<<<<<<< HEAD
 		/*! Returns the duration of the game */
 		const QTime& gameDuration() const;
 		/*! Returns the initial comment. */
 		QString initialComment() const;
-=======
 		/*!
 		 * Returns the game's Zobrist key.
 		 * \note The returned key is only valid if at least one move was added
 		 * to the game.
 		 */
 		quint64 key() const;
->>>>>>> 557bb6c0
 
 		/*!
 		 * Sets \a tag's value to \a value.
@@ -228,11 +225,8 @@
 		QString m_initialComment;
 		static QString timeStamp(const QDateTime& dateTime);
 		QDateTime m_gameStartTime;
-<<<<<<< HEAD
 		QTime m_gameDuration;
-=======
 		quint64 m_key;
->>>>>>> 557bb6c0
 };
 
 /*! Reads a PGN game from a PGN stream. */
