/*
    This file is part of Cute Chess.

    Cute Chess is free software: you can redistribute it and/or modify
    it under the terms of the GNU General Public License as published by
    the Free Software Foundation, either version 3 of the License, or
    (at your option) any later version.

    Cute Chess is distributed in the hope that it will be useful,
    but WITHOUT ANY WARRANTY; without even the implied warranty of
    MERCHANTABILITY or FITNESS FOR A PARTICULAR PURPOSE.  See the
    GNU General Public License for more details.

    You should have received a copy of the GNU General Public License
    along with Cute Chess.  If not, see <http://www.gnu.org/licenses/>.
*/

#include "chessgame.h"
#include <QThread>
#include <QTimer>
#include <QtMath>
#include "board/board.h"
#include "board/westernboard.h"
#include "chessplayer.h"
#include "openingbook.h"
#include "chessengine.h"
#include "engineoption.h"

QString ChessGame::evalString(const MoveEvaluation& eval)
{
	if (eval.isBookEval())
		return "book";
	if (eval.isEmpty())
		return QString();

#if 1
	QString str;
	// score
	// str += " ev=";
	QString sScore;
	if (eval.depth() > 0)
	{
		int score = eval.score();
		int absScore = qAbs(score);

		// Detect mate-in-n scores
		if (absScore > 9900
		&&  (absScore = 1000 - (absScore % 1000)) < 100)
		{
			if (score < 0)
				sScore = "-";
			sScore += "M" + QString::number(absScore);
		}
		else
			sScore = QString::number(double(score) / 100.0, 'f', 2);

		// str += sScore + ",";
	} else {
		sScore = "0.00";
		// str += sScore + ",";
	}

	str += "d=";
	if (eval.depth() > 0) {
		str += QString::number(eval.depth());
	} else {
		str += "1";
	}

	// ponder move 'pd' algebraic move
	QString sanPv = m_board->sanStringForPv(eval.pv(), Chess::Board::StandardAlgebraic);
	QStringList sanList = sanPv.split(' ');
	if (sanList.length() > 1) {
		str+= ", pd=" + sanList[1];
	}

	// move time 'mt' "hh:mm:ss"
	int t = eval.time(); // milliseconds
	str += ", mt=";
	if (t == 0)
		str += "00:00:00";
	else {
		int total = qFloor(t / 1000.);
		int hours = qFloor(total / 3600.) % 24; // should be ok, right?
		int minutes = (total / 60) % 60;
		int seconds = total % 60;
		str +=	QString::number(hours).rightJustified(2, '0') + ":" +
				QString::number(minutes).rightJustified(2, '0') + ":" +
				QString::number(seconds).rightJustified(2, '0');
	}

	// time left 'tl' "hh:mm:ss"
	ChessPlayer *player = m_player[m_board->sideToMove()];
	Q_ASSERT(player != 0);

	int tl = player->timeControl()->timeLeft(); // milliseconds
	str += ", tl=";
	if (tl == 0)
		str += "00:00:00";
	else {
		int total = qFloor(tl / 1000.);
		int hours = qFloor(total / 3600.) % 24; // should be ok, right?
		int minutes = (total / 60) % 60;
		int seconds = total % 60;
		str +=	QString::number(hours).rightJustified(2, '0') + ":" +
				QString::number(minutes).rightJustified(2, '0') + ":" +
				QString::number(seconds).rightJustified(2, '0');
	}

	// speed 's' "%d kN/s"
	int nps = eval.nps();
	str += ", s=" + QString::number(qFloor(nps / 1000)) + " kN/s";

	// nodes 'n' "%d"
	str += ", n=" + QString::number(eval.nodeCount());

	// pv 'pv' algebraic string
	str += ", pv=" + m_board->sanStringForPv(eval.pv(), Chess::Board::StandardAlgebraic);

	// tbhits 'tb'
	str += ", tb=" + QString::number(eval.tbHits());

	// 50-move clock 'R50'
	Chess::WesternBoard *wboard = dynamic_cast<Chess::WesternBoard *>(m_board);
	if (wboard) {
		str += ", R50=" + QString::number(qFloor(((100 - wboard->reversibleMoveCount()) / 2.) + 0.5));
	}

	// eval from white's perspective 'wv'
	Chess::Side side = m_board->sideToMove();
	str += ", wv=";
	if (side == Chess::Side::Black && sScore != "0.00") {
		if (sScore[0] == '-')
			str += sScore.right(sScore.length() - 1);
		else
			str += "-" + sScore;
	} else {
		str += sScore;
	}

	str += ',';

#else
	QString str = eval.scoreText();
	if (eval.depth() > 0)
		str += "/" + QString::number(eval.depth()) + " ";

	int t = eval.time();
	if (t == 0)
		return str + "0s";

	int precision = 0;
	if (t < 100)
		precision = 3;
	else if (t < 1000)
		precision = 2;
	else if (t < 10000)
		precision = 1;
	str += QString::number(double(t / 1000.0), 'f', precision) + 's';
#endif
	return str;
}

ChessGame::ChessGame(Chess::Board* board, PgnGame* pgn, QObject* parent)
	: QObject(parent),
	  m_board(board),
	  m_startDelay(0),
	  m_finished(false),
	  m_gameInProgress(false),
	  m_paused(false),
	  m_pgnInitialized(false),
	  m_bookOwnership(false),
	  m_boardShouldBeFlipped(false),
	  m_pgn(pgn),
	  m_elapsed(0)
{
	Q_ASSERT(pgn != nullptr);

	for (int i = 0; i < 2; i++)
	{
		m_player[i] = nullptr;
		m_book[i] = nullptr;
		m_bookDepth[i] = 0;
	}
}

ChessGame::~ChessGame()
{
	delete m_board;
	if (m_bookOwnership)
	{
		bool same = (m_book[0] == m_book[1]);
		delete m_book[0];
		if (!same)
			delete m_book[1];
	}
}

QString ChessGame::errorString() const
{
	return m_error;
}

ChessPlayer* ChessGame::player(Chess::Side side) const
{
	Q_ASSERT(!side.isNull());
	return m_player[side];
}

bool ChessGame::isFinished() const
{
	return m_finished;
}

bool ChessGame::boardShouldBeFlipped() const
{
	return m_boardShouldBeFlipped;
}

void ChessGame::setBoardShouldBeFlipped(bool flip)
{
	m_boardShouldBeFlipped = flip;
}

PgnGame* ChessGame::pgn() const
{
	return m_pgn;
}

Chess::Board* ChessGame::board() const
{
	return m_board;
}

QString ChessGame::startingFen() const
{
	return m_startingFen;
}

const QVector<Chess::Move>& ChessGame::moves() const
{
	return m_moves;
}

const QMap<int,int>& ChessGame::scores() const
{
	return m_scores;
}

Chess::Result ChessGame::result() const
{
	return m_result;
}

ChessPlayer* ChessGame::playerToMove() const
{
	if (m_board->sideToMove().isNull())
		return nullptr;
	return m_player[m_board->sideToMove()];
}

ChessPlayer* ChessGame::playerToWait() const
{
	if (m_board->sideToMove().isNull())
		return nullptr;
	return m_player[m_board->sideToMove().opposite()];
}
void ChessGame::startGameTimer()
{
	m_gameTimer.start();
}

int ChessGame::stopGameTimer()
{
	return m_paused ? m_elapsed : m_elapsed + m_gameTimer.elapsed();
}

QString ChessGame::gameDuration() const
{
	return m_gameDuration;
}

void ChessGame::stop(bool emitMoveChanged)
{
	if (m_finished)
		return;

	int secs = stopGameTimer() / 1000;
	int mins = (secs / 60) % 60;
	int hours = (secs / 3600);
	secs = secs % 60;

	m_finished = true;
	emit humanEnabled(false);
	if (!m_gameInProgress)
	{
		m_result = Chess::Result();
		finish();
		return;
	}
	
	QDateTime gameEndTime = QDateTime::currentDateTime();

	initializePgn();
	m_gameInProgress = false;
	const QVector<PgnGame::MoveData>& moves(m_pgn->moves());
	int plies = moves.size();

	m_pgn->setTag("PlyCount", QString::number(plies));

<<<<<<< HEAD
	m_gameDuration = QString("%1:%2:%3")
		.arg(hours, 2, 10, QChar('0'))
		.arg(mins, 2, 10, QChar('0'))
		.arg(secs, 2, 10, QChar('0'));
	m_pgn->setTag("GameDuration", m_gameDuration);
=======
	m_pgn->setGameEndTime(gameEndTime);
>>>>>>> 1f7a177b

	m_pgn->setResult(m_result);
	m_pgn->setResultDescription(m_result.description());
	m_pgn->setTag("TerminationDetails", m_result.shortDescription());

	if (emitMoveChanged && plies > 1)
	{
		const PgnGame::MoveData& md(moves.at(plies - 1));
		emit moveChanged(plies - 1, md.move, md.moveString, md.comment);
	}

	m_player[Chess::Side::White]->endGame(m_result);
	m_player[Chess::Side::Black]->endGame(m_result);

	connect(this, SIGNAL(playersReady()), this, SLOT(finish()), Qt::QueuedConnection);
	syncPlayers();
}

void ChessGame::finish()
{
	disconnect(this, SIGNAL(playersReady()), this, SLOT(finish()));
	for (int i = 0; i < 2; i++)
	{
		if (m_player[i] != nullptr)
			m_player[i]->disconnect(this);
	}

	emit finished(this, m_result);
}

void ChessGame::kill()
{
	for (int i = 0; i < 2; i++)
	{
		if (m_player[i] != nullptr)
			m_player[i]->kill();
	}

	stop();
}

void ChessGame::addPgnMove(const Chess::Move& move, const QString& comment)
{
	PgnGame::MoveData md;
	md.key = m_board->key();
	md.move = m_board->genericMove(move);
	md.moveString = m_board->moveString(move, Chess::Board::StandardAlgebraic);
	md.comment = comment;

	m_pgn->addMove(md);

	emit pgnMove();
}

void ChessGame::emitLastMove()
{
	int ply = m_moves.size() - 1;
	if (m_scores.contains(ply))
	{
		int score = m_scores[ply];
		if (score != MoveEvaluation::NULL_SCORE)
			emit scoreChanged(ply, score);
	}

	const auto& md = m_pgn->moves().last();
	emit moveMade(md.move, md.moveString, md.comment);
}

void ChessGame::onMoveMade(const Chess::Move& move)
{
	ChessPlayer* sender = qobject_cast<ChessPlayer*>(QObject::sender());
	Q_ASSERT(sender != nullptr);

	Q_ASSERT(m_gameInProgress);
	Q_ASSERT(m_board->isLegalMove(move));
	if (sender != playerToMove())
	{
		qDebug("%s tried to make a move on the opponent's turn", qPrintable(sender->name()));
		return;
	}

	m_scores[m_moves.size()] = sender->evaluation().score();
	m_moves.append(move);
	addPgnMove(move, evalString(sender->evaluation()));

	// Get the result before sending the move to the opponent
	m_board->makeMove(move);
	m_result = m_board->result();
	if (m_result.isNone())
	{
		if (m_board->reversibleMoveCount() == 0)
			m_adjudicator.resetDrawMoveCount();

		m_adjudicator.addEval(m_board, sender->evaluation());
		m_result = m_adjudicator.result();
	}
	m_board->undoMove();

	ChessPlayer* player = playerToWait();
	player->makeMove(move);
	m_board->makeMove(move);

	if (m_result.isNone())
	{
		emitLastMove();
		startTurn();
	}
	else
	{
		stop(false);
		emitLastMove();
	}
}

void ChessGame::startTurn()
{
	if (m_paused)
		return;

	Chess::Side side(m_board->sideToMove());
	Q_ASSERT(!side.isNull());

	emit humanEnabled(m_player[side]->isHuman());

	Chess::Move move(bookMove(side));
	if (move.isNull())
	{
		m_player[side]->go();
		m_player[side.opposite()]->startPondering();
	}
	else
	{
		m_player[side.opposite()]->clearPonderState();
		m_player[side]->makeBookMove(move);
	}
}

void ChessGame::onAdjudication(const Chess::Result& result)
{
	if (result.type() != Chess::Result::Adjudication || m_finished)
		return;

	m_result = result;

	stop();
}

void ChessGame::onResultClaim(const Chess::Result& result)
{
	if (m_finished)
		return;

	ChessPlayer* sender = qobject_cast<ChessPlayer*>(QObject::sender());
	Q_ASSERT(sender != nullptr);

	if (result.type() == Chess::Result::Disconnection)
	{
		// The engine may not be properly started so we have to
		// figure out the player's side this way
		Chess::Side side(Chess::Side::White);
		if (m_player[side] != sender)
			side = Chess::Side::Black;
		m_result = Chess::Result(result.type(), side.opposite());
	}
	else if (!m_gameInProgress && result.winner().isNull())
	{
		qWarning("Unexpected result claim from %s: %s",
			 qPrintable(sender->name()),
			 qPrintable(result.toVerboseString()));
	}
	else if (sender->areClaimsValidated() && result.loser() != sender->side())
	{
		qWarning("%s forfeits by invalid result claim: %s",
			 qPrintable(sender->name()),
			 qPrintable(result.toVerboseString()));
		m_result = Chess::Result(Chess::Result::Adjudication,
					 sender->side().opposite(),
					 "Invalid result claim");
	}
	else
		m_result = result;

	stop();
}

Chess::Move ChessGame::bookMove(Chess::Side side)
{
	Q_ASSERT(!side.isNull());

	if (m_book[side] == nullptr
	||  m_moves.size() >= m_bookDepth[side] * 2)
		return Chess::Move();

	Chess::GenericMove bookMove = m_book[side]->move(m_board->key());
	Chess::Move move = m_board->moveFromGenericMove(bookMove);
	if (move.isNull())
		return Chess::Move();

	if (!m_board->isLegalMove(move))
	{
		qWarning("Illegal opening book move for %s: %s",
			 qPrintable(side.toString()),
			 qPrintable(m_board->moveString(move, Chess::Board::LongAlgebraic)));
		return Chess::Move();
	}

	if (m_board->isRepetition(move))
		return Chess::Move();

	return move;
}

void ChessGame::setError(const QString& message)
{
	m_error = message;
}

void ChessGame::setPlayer(Chess::Side side, ChessPlayer* player)
{
	Q_ASSERT(!side.isNull());
	Q_ASSERT(player != nullptr);
	m_player[side] = player;
}

void ChessGame::setStartingFen(const QString& fen)
{
	Q_ASSERT(!m_gameInProgress);
	m_startingFen = fen;
}

void ChessGame::setTimeControl(const TimeControl& timeControl, Chess::Side side)
{
	if (side != Chess::Side::White)
		m_timeControl[Chess::Side::Black] = timeControl;
	if (side != Chess::Side::Black)
		m_timeControl[Chess::Side::White] = timeControl;
}

void ChessGame::setMoves(const QVector<Chess::Move>& moves)
{
	Q_ASSERT(!m_gameInProgress);
	m_scores.clear();
	m_moves = moves;
}

bool ChessGame::setMoves(const PgnGame& pgn)
{
	setStartingFen(pgn.startingFenString());
	if (!resetBoard())
		return false;
	m_scores.clear();
	m_moves.clear();

	for (const PgnGame::MoveData& md : pgn.moves())
	{
		Chess::Move move(m_board->moveFromGenericMove(md.move));
		if (!m_board->isLegalMove(move))
			return false;

		m_board->makeMove(move);
		if (!m_board->result().isNone())
			return true;

		m_moves.append(move);
	}

	return true;
}

void ChessGame::setOpeningBook(const OpeningBook* book,
			       Chess::Side side,
			       int depth)
{
	Q_ASSERT(!m_gameInProgress);

	if (side.isNull())
	{
		setOpeningBook(book, Chess::Side::White, depth);
		setOpeningBook(book, Chess::Side::Black, depth);
	}
	else
	{
		m_book[side] = book;
		m_bookDepth[side] = depth;
	}
}

void ChessGame::setAdjudicator(const GameAdjudicator& adjudicator)
{
	m_adjudicator = adjudicator;
}

void ChessGame::generateOpening()
{
	if (m_book[Chess::Side::White] == nullptr || m_book[Chess::Side::Black] == nullptr)
		return;
	if (!resetBoard())
		return;

	// First play moves that are already in the opening
	// TODO: use qAsConst() from Qt 5.7
	foreach (const Chess::Move& move, m_moves)
	{
		Q_ASSERT(m_board->isLegalMove(move));

		m_board->makeMove(move);
		if (!m_board->result().isNone())
			return;
	}

	// Then play the opening book moves
	forever
	{
		Chess::Move move = bookMove(m_board->sideToMove());
		if (move.isNull())
			break;

		m_board->makeMove(move);
		if (!m_board->result().isNone())
			break;

		m_moves.append(move);
	}
}

void ChessGame::emitStartFailed()
{
	emit startFailed(this);
}

void ChessGame::setStartDelay(int time)
{
	Q_ASSERT(time >= 0);
	m_startDelay = time;
}

void ChessGame::setBookOwnership(bool enabled)
{
	m_bookOwnership = enabled;
}

void ChessGame::pauseThread()
{
	m_pauseSem.release();
	m_resumeSem.acquire();
}

void ChessGame::lockThread()
{
	if (QThread::currentThread() == thread())
		return;

	QMetaObject::invokeMethod(this, "pauseThread", Qt::QueuedConnection);
	m_pauseSem.acquire();
}

void ChessGame::unlockThread()
{
	if (QThread::currentThread() == thread())
		return;

	m_resumeSem.release();
}

bool ChessGame::resetBoard()
{
	QString fen(m_startingFen);
	if (fen.isEmpty())
	{
		fen = m_board->defaultFenString();
		if (m_board->isRandomVariant())
			m_startingFen = fen;
	}

	if (!m_board->setFenString(fen))
	{
		qWarning("Invalid FEN string: %s", qPrintable(fen));
		m_board->reset();
		if (m_board->isRandomVariant())
			m_startingFen = m_board->fenString();
		else
			m_startingFen.clear();
		return false;
	}
	else if (!m_startingFen.isEmpty())
		m_startingFen = m_board->fenString();

	return true;
}

void ChessGame::onPlayerReady()
{
	ChessPlayer* sender = qobject_cast<ChessPlayer*>(QObject::sender());
	Q_ASSERT(sender != nullptr);

	disconnect(sender, SIGNAL(ready()),
		   this, SLOT(onPlayerReady()));
	disconnect(sender, SIGNAL(disconnected()),
		   this, SLOT(onPlayerReady()));

	for (int i = 0; i < 2; i++)
	{
		if (!m_player[i]->isReady()
		&&  m_player[i]->state() != ChessPlayer::Disconnected)
			return;
	}

	emit playersReady();
}

void ChessGame::syncPlayers()
{
	bool ready = true;

	for (int i = 0; i < 2; i++)
	{
		ChessPlayer* player = m_player[i];
		Q_ASSERT(player != nullptr);

		if (!player->isReady()
		&&  player->state() != ChessPlayer::Disconnected)
		{
			ready = false;
			connect(player, SIGNAL(ready()),
				this, SLOT(onPlayerReady()));
			connect(player, SIGNAL(disconnected()),
				this, SLOT(onPlayerReady()));
		}
	}
	if (ready)
		emit playersReady();
}

void ChessGame::start()
{
	if (m_startDelay > 0)
	{
		QTimer::singleShot(m_startDelay, this, SLOT(start()));
		m_startDelay = 0;
		return;
	}

	for (int i = 0; i < 2; i++)
	{
		connect(m_player[i], SIGNAL(resultClaim(Chess::Result)),
			this, SLOT(onResultClaim(Chess::Result)));
	}

	// Start the game in the correct thread
	connect(this, SIGNAL(playersReady()), this, SLOT(startGame()));
	QMetaObject::invokeMethod(this, "syncPlayers", Qt::QueuedConnection);
}

void ChessGame::pause()
{
	if (m_paused)
		return;
	m_paused = true;
	m_elapsed += m_gameTimer.elapsed();
}

void ChessGame::resume()
{
	if (!m_paused)
		return;
	m_paused = false;
	m_gameTimer.start();

	QMetaObject::invokeMethod(this, "startTurn", Qt::QueuedConnection);
}

void ChessGame::initializePgn()
{
	if (m_pgnInitialized)
		return;
	m_pgnInitialized = true;

	m_pgn->setVariant(m_board->variant());
	m_pgn->setStartingFenString(m_board->startingSide(), m_startingFen);
	m_pgn->setDate(QDate::currentDate());
	m_pgn->setPlayerName(Chess::Side::White, m_player[Chess::Side::White]->name());
	m_pgn->setPlayerName(Chess::Side::Black, m_player[Chess::Side::Black]->name());
	m_pgn->setPlayerRating(Chess::Side::White, m_player[Chess::Side::White]->rating());
	m_pgn->setPlayerRating(Chess::Side::Black, m_player[Chess::Side::Black]->rating());
	m_pgn->setResult(m_result);

	if (m_timeControl[Chess::Side::White] == m_timeControl[Chess::Side::Black])
		m_pgn->setTag("TimeControl", m_timeControl[0].toString());
	else
	{
		m_pgn->setTag("WhiteTimeControl", m_timeControl[Chess::Side::White].toString());
		m_pgn->setTag("BlackTimeControl", m_timeControl[Chess::Side::Black].toString());
	}

	// this is a hack, but it works
	QString engineOptions;
	if (!m_player[Chess::Side::White]->isHuman()) {
		ChessEngine *engine = dynamic_cast<ChessEngine *>(m_player[Chess::Side::White]);
		if (engine) {
			engineOptions += QString("WhiteEngineOptions: %1").arg(engine->configurationString());
		}
	}

	if (!m_player[Chess::Side::Black]->isHuman()) {
		ChessEngine *engine = dynamic_cast<ChessEngine *>(m_player[Chess::Side::Black]);
		if (engine) {
			if (!engineOptions.isEmpty()) engineOptions += ", ";
			engineOptions += QString("BlackEngineOptions: %1").arg(engine->configurationString());
		}
	}
//	m_pgn->setGameComment(engineOptions);
	m_pgn->setResultDescription(engineOptions);
}

void ChessGame::startGame()
{
	m_result = Chess::Result();
	emit humanEnabled(false);

	disconnect(this, SIGNAL(playersReady()), this, SLOT(startGame()));
	if (m_finished)
		return;

	m_gameInProgress = true;
	for (int i = 0; i < 2; i++)
	{
		ChessPlayer* player = m_player[i];
		Q_ASSERT(player != nullptr);
		Q_ASSERT(player->isReady());

		if (player->state() == ChessPlayer::Disconnected)
			return;
		if (!player->supportsVariant(m_board->variant()))
		{
			qDebug("%s doesn't support variant %s",
				qPrintable(player->name()), qPrintable(m_board->variant()));
			m_result = Chess::Result(Chess::Result::ResultError);
			stop();
			return;
		}
	}

	resetBoard();
	initializePgn();

	startGameTimer();
	m_gameDuration = "";

	emit started(this);
	emit fenChanged(m_board->startingFenString());
	QDateTime gameStartTime = QDateTime::currentDateTime();
	m_pgn->setGameStartTime(gameStartTime);

	for (int i = 0; i < 2; i++)
	{
		Chess::Side side = Chess::Side::Type(i);

		Q_ASSERT(m_timeControl[side].isValid());
		m_player[side]->setTimeControl(m_timeControl[side]);
		m_player[side]->newGame(side, m_player[side.opposite()], m_board);
	}

	// Play the forced opening moves first
	for (int i = 0; i < m_moves.size(); i++)
	{
		Chess::Move move(m_moves.at(i));
		Q_ASSERT(m_board->isLegalMove(move));
		
		addPgnMove(move, "book");

		playerToMove()->makeBookMove(move);
		playerToWait()->makeMove(move);
		m_board->makeMove(move);
		
		emitLastMove();

		if (!m_board->result().isNone())
		{
			qDebug("Every move was played from the book");
			m_result = m_board->result();
			stop();
			return;
		}
	}
	
	for (int i = 0; i < 2; i++)
	{
		connect(m_player[i], SIGNAL(moveMade(Chess::Move)),
			this, SLOT(onMoveMade(Chess::Move)));
		if (m_player[i]->isHuman())
			connect(m_player[i], SIGNAL(wokeUp()),
				this, SLOT(resume()));
	}
	
	startTurn();
}<|MERGE_RESOLUTION|>--- conflicted
+++ resolved
@@ -308,15 +308,13 @@
 
 	m_pgn->setTag("PlyCount", QString::number(plies));
 
-<<<<<<< HEAD
+	m_pgn->setGameEndTime(gameEndTime);
+
 	m_gameDuration = QString("%1:%2:%3")
 		.arg(hours, 2, 10, QChar('0'))
 		.arg(mins, 2, 10, QChar('0'))
 		.arg(secs, 2, 10, QChar('0'));
 	m_pgn->setTag("GameDuration", m_gameDuration);
-=======
-	m_pgn->setGameEndTime(gameEndTime);
->>>>>>> 1f7a177b
 
 	m_pgn->setResult(m_result);
 	m_pgn->setResultDescription(m_result.description());
